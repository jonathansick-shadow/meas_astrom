--- conflicted
+++ resolved
@@ -7,7 +7,6 @@
 import lsst.pex.config as pexConfig
 import lsst.afw.geom as afwGeom
 import lsst.afw.table as afwTable
-from lsst.meas.photocal.colorterms import Colorterm
 import lsst.afw.image as afwImage
 from lsst.meas.photocal.colorterms import Colorterm
 import lsst.meas.algorithms.utils as maUtils
@@ -1023,9 +1022,5 @@
     """
     sources = butler.get(sourcesName, dataId)
     packedMatches = butler.get(matchesName, dataId)
-<<<<<<< HEAD
     astrom = Astrometry(config)
-=======
-    astrom = Astrometry(MeasAstromConfig())
->>>>>>> c6797ad3
     return astrom.joinMatchListWithCatalog(packedMatches, sources)